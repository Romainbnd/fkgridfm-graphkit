[build-system]
requires = ["setuptools >= 75.8.0"]
build-backend = "setuptools.build_meta"

[tool.setuptools.packages.find]
include = ["gridFM*"]
namespaces = false

[project]
name = "gridFM"
description = "Grid Foundation Model"
version = "0.1.0"
readme = "README.md"
<<<<<<< HEAD
license = "Apache-2.0"
requires-python = ">=3.10"
=======
license = "Apache-2.0" 
requires-python = ">=3.12.10"

authors = [
  {name = "Matteo Mazzonelli", email = "Matteo.Mazzonelli1@ibm.com"},
  {name = "Alban Puech", email = "Alban.Puech1@ibm.com"},
  {name = "Jonas Weiss", email= "jwe@zurich.ibm.com"},
]

maintainers = [
  {name = "Matteo Mazzonelli", email = "Matteo.Mazzonelli1@ibm.com"},
]

>>>>>>> 62d6efa7
dependencies = [
    "mlflow>=3.1.0",
    "nbformat>=5.10.4",
    "networkx>=3.4.2",
    "numpy>=2.2.6",
    "pandas>=2.3.0",
    "plotly>=6.1.2",
    "pyyaml>=6.0.2",
    "torch>=2.7.1",
    "torch-geometric>=2.6.1",
    "torchaudio>=2.7.1",
    "torchvision>=0.22.1",
]

[project.optional-dependencies]
dev = [
  "mkdocs-material",
  "mkdocstrings[python]",
]

<<<<<<< HEAD
maintainers = [
  {name = "Matteo Mazzonelli", email = "Matteo.Mazzonelli1@ibm.com"},
]

[dependency-groups]
dev = [
    "pre-commit>=4.2.0",
    "pytest>=8.4.1",
]
=======
test = [
  "pytest",
  "pytest-cov"
]


[project.scripts]
gridFM = "gridFM.__main__:main"
>>>>>>> 62d6efa7
<|MERGE_RESOLUTION|>--- conflicted
+++ resolved
@@ -11,10 +11,6 @@
 description = "Grid Foundation Model"
 version = "0.1.0"
 readme = "README.md"
-<<<<<<< HEAD
-license = "Apache-2.0"
-requires-python = ">=3.10"
-=======
 license = "Apache-2.0" 
 requires-python = ">=3.12.10"
 
@@ -28,7 +24,6 @@
   {name = "Matteo Mazzonelli", email = "Matteo.Mazzonelli1@ibm.com"},
 ]
 
->>>>>>> 62d6efa7
 dependencies = [
     "mlflow>=3.1.0",
     "nbformat>=5.10.4",
@@ -49,23 +44,10 @@
   "mkdocstrings[python]",
 ]
 
-<<<<<<< HEAD
-maintainers = [
-  {name = "Matteo Mazzonelli", email = "Matteo.Mazzonelli1@ibm.com"},
-]
-
-[dependency-groups]
-dev = [
-    "pre-commit>=4.2.0",
-    "pytest>=8.4.1",
-]
-=======
 test = [
   "pytest",
   "pytest-cov"
 ]
 
-
 [project.scripts]
-gridFM = "gridFM.__main__:main"
->>>>>>> 62d6efa7
+gridFM = "gridFM.__main__:main"